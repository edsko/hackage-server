name:         hackage-server
version:      0.5.1
category:     Distribution
synopsis:     The Hackage web server
description:  The new implementation of the Hackage web server, based on the
              Happstack architecture. This is the implementation used to power
              <http://hackage.haskell.org/>
              .
              It is designed to be easy to run your own instance.
              It also includes a doc builder client and a mirroring client.
author:       Duncan Coutts <duncan@community.haskell.org>,
              David Himmelstrup <lemmih@gmail.com>,
              Ross Paterson <ross@soi.city.ac.uk>,
              Matthew Gruen <wikigracenotes@gmail.com>
maintainer:   Duncan Coutts <duncan@community.haskell.org>,
              Matthew Gruen <wikigracenotes@gmail.com>
copyright:    2008-2015 Duncan Coutts,
              2012-2013 Edsko de Vries,
              2013 Google Inc.,
              2010-2011 Matthew Gruen,
              2009-2010 Antoine Latter,
              2008 David Himmelstrup,
              2007 Ross Paterson
license:      BSD3
license-file: LICENSE

build-type: Simple
cabal-version: >=1.10
data-dir: datafiles
data-files:
  templates/*.html.st
  templates/*.st
  templates/*.txt.st
  templates/EditCabalFile/*.html.st
  templates/Html/*.html.st
  templates/LegacyPasswds/*.html.st
  templates/Search/*.xml.st
  templates/UserSignupReset/*.html.st
  templates/UserSignupReset/*.email.st
  templates/AdminFrontend/*.html.st

  static/*.css
  static/*.ico
  static/*.png

source-repository head
  type: git
  location: https://github.com/haskell/hackage-server

flag minimal
  default: False
  description: Include only the minimum feature set.
  manual: True

flag debug
  default: False
  description: Include debugging features
  manual: True

flag build-hackage-server
  default: True
  manual: True

flag build-hackage-mirror
  default: True
  manual: True

flag build-hackage-build
  default: True
  manual: True

flag build-hackage-import
  default: False
  manual: True

-- Requires working local outgoing email
flag test-create-user
  default: False
  manual: True

flag network-uri
  description: Get Network.URI from the network-uri package
  default: True

executable hackage-server
  if ! flag(build-hackage-server)
    buildable: False
  main-is: Main.hs
  other-modules:
    Data.IntTrie
    Data.StringTable
    Data.TarIndex

    Distribution.Server

    Distribution.Server.Framework
    Distribution.Server.Framework.Auth
    Distribution.Server.Framework.AuthTypes
    Distribution.Server.Framework.AuthCrypt
    Distribution.Server.Framework.BlobStorage
    Distribution.Server.Framework.Cache
    Distribution.Server.Framework.Cron
    Distribution.Server.Framework.Error
    Distribution.Server.Framework.Logging
    Distribution.Server.Framework.Feature
    Distribution.Server.Framework.Hook
    Distribution.Server.Framework.HtmlFormWrapper
    Distribution.Server.Framework.Instances
    Distribution.Server.Framework.MemState
    Distribution.Server.Framework.MemSize
    Distribution.Server.Framework.Resource
    Distribution.Server.Framework.RequestContentTypes
    Distribution.Server.Framework.ResponseContentTypes
    Distribution.Server.Framework.CacheControl
    Distribution.Server.Framework.BackupDump
    Distribution.Server.Framework.BackupRestore
    Distribution.Server.Framework.ServerEnv
    Distribution.Server.Framework.Templating
    Distribution.Server.Framework.HappstackUtils

    Distribution.Server.Packages.Index
    Distribution.Server.Packages.ModuleForest
    Distribution.Server.Packages.PackageIndex
    Distribution.Server.Packages.Types
    Distribution.Server.Packages.Unpack
    Distribution.Server.Packages.Render
    Distribution.Server.Packages.ChangeLog
    Distribution.Server.Packages.Readme
    Distribution.Server.Packages.Metadata

    Distribution.Server.Pages.Distributions
    Distribution.Server.Pages.Group
    Distribution.Server.Pages.Index
    Distribution.Server.Pages.Package
    Distribution.Server.Pages.PackageFromTemplate
    Distribution.Server.Pages.Package.HaddockHtml
    Distribution.Server.Pages.Package.HaddockLex
    Distribution.Server.Pages.Package.HaddockParse
    Distribution.Server.Pages.Package.HaddockTypes
    Distribution.Server.Pages.Recent
    Distribution.Server.Pages.AdminLog
    -- [reverse index disabled] Distribution.Server.Pages.Reverse
    Distribution.Server.Pages.Template
    Distribution.Server.Pages.Util

    Distribution.Server.Users.Group
    Distribution.Server.Users.State
    Distribution.Server.Users.Types
    Distribution.Server.Users.Backup
    Distribution.Server.Users.Users
    Distribution.Server.Users.UserIdSet

    Distribution.Server.Util.Histogram
    Distribution.Server.Util.CountingMap
    Distribution.Server.Util.CabalRevisions
    Distribution.Server.Util.Parse
    Distribution.Server.Util.ServeTarball
    Distribution.Server.Util.TarIndex
    Distribution.Server.Util.GZip
    Distribution.Server.Util.ContentType
    Distribution.Server.Util.SigTerm
    Distribution.Server.Util.ReadDigest

    Distribution.Server.Features
    Distribution.Server.Features.Core
    Distribution.Server.Features.Core.State
    Distribution.Server.Features.Core.Backup
    Distribution.Server.Features.Security
    Distribution.Server.Features.Security.Backup
    Distribution.Server.Features.Security.Cache
    Distribution.Server.Features.Security.FileInfo
    Distribution.Server.Features.Security.Layout
    Distribution.Server.Features.Security.Migration
    Distribution.Server.Features.Security.Orphans
    Distribution.Server.Features.Security.ResponseContentTypes
    Distribution.Server.Features.Security.SHA256
    Distribution.Server.Features.Security.State
    Distribution.Server.Features.Mirror
    Distribution.Server.Features.Upload
    Distribution.Server.Features.Upload.State
    Distribution.Server.Features.Upload.Backup
    Distribution.Server.Features.Users

  if flag(minimal)
    cpp-options: -DMINIMAL
  else
    other-modules:
      Distribution.Server.Features.TarIndexCache
      Distribution.Server.Features.TarIndexCache.State
      Distribution.Server.Features.LegacyRedirects
      Distribution.Server.Features.LegacyPasswds
      Distribution.Server.Features.LegacyPasswds.Auth
      Distribution.Server.Features.PackageContents
      Distribution.Server.Features.AdminFrontend
      Distribution.Server.Features.AdminLog
      Distribution.Server.Features.BuildReports
      Distribution.Server.Features.BuildReports.BuildReport
      Distribution.Server.Features.BuildReports.BuildReports
      Distribution.Server.Features.BuildReports.Backup
      Distribution.Server.Features.BuildReports.Render
      Distribution.Server.Features.BuildReports.State
      Distribution.Server.Features.PackageCandidates
      Distribution.Server.Features.PackageCandidates.Types
      Distribution.Server.Features.PackageCandidates.State
      Distribution.Server.Features.PackageCandidates.Backup
      Distribution.Server.Features.PackageList
      Distribution.Server.Features.Distro
      Distribution.Server.Features.Distro.Distributions
      Distribution.Server.Features.Distro.Backup
      Distribution.Server.Features.Distro.State
      Distribution.Server.Features.Distro.Types
      Distribution.Server.Features.Documentation
      Distribution.Server.Features.Documentation.State
      Distribution.Server.Features.DownloadCount
      Distribution.Server.Features.DownloadCount.State
      Distribution.Server.Features.DownloadCount.Backup
      Distribution.Server.Features.EditCabalFiles
      Distribution.Server.Features.Html
      Distribution.Server.Features.Html.HtmlUtilities
      Distribution.Server.Features.HoogleData
      Distribution.Server.Features.HaskellPlatform
      Distribution.Server.Features.HaskellPlatform.State
      Distribution.Server.Features.Search
      Distribution.Server.Features.Search.BM25F
      Distribution.Server.Features.Search.DocIdSet
      Distribution.Server.Features.Search.DocTermIds
      Distribution.Server.Features.Search.DocFeatVals
      Distribution.Server.Features.Search.ExtractDescriptionTerms
      Distribution.Server.Features.Search.ExtractNameTerms
      Distribution.Server.Features.Search.PkgSearch
      Distribution.Server.Features.Search.SearchEngine
      Distribution.Server.Features.Search.SearchIndex
      Distribution.Server.Features.Search.TermBag
      Distribution.Server.Features.Sitemap.Functions
      Distribution.Server.Features.Votes
      Distribution.Server.Features.Votes.State
      Distribution.Server.Features.Votes.Render
      Distribution.Server.Features.RecentPackages
      Distribution.Server.Features.PreferredVersions
      Distribution.Server.Features.PreferredVersions.State
      Distribution.Server.Features.PreferredVersions.Backup
      -- [reverse index disabled] Distribution.Server.Features.ReverseDependencies
    -- [reverse index disabled] Distribution.Server.Features.ReverseDependencies.State
      Distribution.Server.Features.Tags
      Distribution.Server.Features.Tags.Backup
      Distribution.Server.Features.Tags.State
      Distribution.Server.Features.UserDetails
      Distribution.Server.Features.UserSignup
      Distribution.Server.Features.StaticFiles
      Distribution.Server.Features.ServerIntrospect
      Distribution.Server.Features.Sitemap

  if flag(debug)
    cpp-options: -DDEBUG
    other-modules:
      Distribution.Server.Features.Crash

  build-depends:
    base       == 4.*,
    filepath   >= 1.1,
    directory  >= 1.0 && < 1.3,
    random     >= 1.0,
    array      >= 0.1,
    vector     >= 0.10,
    containers >= 0.4,
    pretty     >= 1.0,
    base64-bytestring ==0.1.* || == 1.0.*,
    base16-bytestring ==0.1.*,
    bytestring >= 0.10.4.1,
    --NOTE: blaze-builder-0.4 is now a compat package that uses
    -- bytestring-0.10 builder
    blaze-builder >= 0.4,
    text       >= 0.11,
    split      >= 0.2,
    time       >= 1.1 && < 1.6,
    time-locale-compat >= 0.1.0.1,
--    old-locale >= 1.0,
    deepseq    == 1.1.* || > 1.3.0,
    transformers >= 0.3,
    -- we use Control.Monad.Except, introduced in mtl-2.2.1
    mtl        >= 2.2.1,
    parsec     == 3.1.*,
    network    >= 2.1,
    unix       >= 2.6,
    zlib       >= 0.5.3 && < 0.6,
    tar        >= 0.4.5 && < 0.5,
    async      == 2.0.*,
    cereal     >= 0.4,
    safecopy   >= 0.6 && < 0.9,
    crypto-api >= 0.12 && < 0.14,
    pureMD5    >= 0.2,
    xhtml      >= 3000.1,
    aeson      >= 0.6.2,
    unordered-containers >= 0.2.3.0,
    rss        >= 3000.2.0.3,
    Cabal      >= 1.22,
    csv        == 0.1.*,
    stm        >= 2.2 && < 2.5,
    acid-state >= 0.12.2,
    happstack-server == 7.4.*,
    hslogger,
    mime-mail  ==0.4.*,
    HStringTemplate > 0.7 && < 0.9,
    lifted-base >= 0.2.1 && < 0.3,
    QuickCheck >= 2.5,
    friendly-time >= 0.4 && < 0.5,
    cheapskate >= 0.1,
    blaze-html >= 0.7,
    xmlgen     >= 0.6,
<<<<<<< HEAD
    -- TODO: hackage-security relies on network-uri. Not sure what the
    -- reason behind the 'network-uri' build time flag is, but if it's
    -- crucial that we may not rely on it, then we also need to make this
    -- possibly in hackage-security, or else make security optional
    hackage-security < 0.5,
=======
    hackage-security >= 0.5,
>>>>>>> 9886ce58
    ed25519,
    byteable,
    cryptohash,
    binary

  if ! flag(minimal)
    build-depends:
      snowball == 1.0.*,
      tokenize >= 0.3 && < 0.4

  if flag(network-uri)
    build-depends: network-uri >= 2.6, network >= 2.6
  else
    build-depends: network-uri < 2.6, network < 2.6

  build-tools:
    alex       >= 2.2  && < 3.2,
    happy      >= 1.17 && < 1.20

  if !os(darwin)
    extra-libraries: crypt

  default-language: Haskell2010
  ghc-options: -Wall -fwarn-tabs -fno-warn-unused-do-bind -fno-warn-deprecated-flags
               -threaded -funbox-strict-fields
  other-extensions: TemplateHaskell
  if impl(ghc >= 7.0)
    ghc-options: -rtsopts -with-rtsopts=-I0

executable hackage-mirror
  if ! flag(build-hackage-mirror)
    buildable: False
  main-is: MirrorClient.hs
  other-modules:
    Distribution.Client
    Distribution.Client.Cron
    Distribution.Client.UploadLog
    Distribution.Client.Index
    Distribution.Client.Mirror.CmdLine
    Distribution.Client.Mirror.Config
    Distribution.Client.Mirror.Repo.Hackage2
    Distribution.Client.Mirror.Repo.Local
    Distribution.Client.Mirror.Repo.Util
    Distribution.Client.Mirror.Repo.Secure
    Distribution.Client.Mirror.Repo.Types
    Distribution.Client.Mirror.Repo
    Distribution.Client.Mirror.Session
    Distribution.Client.Mirror.State
    Distribution.Server.Users.Types
    Distribution.Server.Util.Merge
  build-depends:
    base, transformers,
    containers, array, vector, bytestring, text, pretty,
    filepath, directory,
    time,     random,
    time-locale-compat >= 0.1.0.1,
    tar,      zlib,
    network,  HTTP >= 4000.2.11,
    Cabal,
    safecopy, cereal, binary, mtl,
    unix, aeson,
    byteable,
    cryptohash,
    parsec,
    process >= 1.2.0,
    hackage-security >= 0.2,
    hackage-security-HTTP
  default-language:   Haskell2010
  default-extensions: ExistentialQuantification
                      FlexibleContexts
                      FlexibleInstances
                      GeneralizedNewtypeDeriving
                      MultiParamTypeClasses
                      PatternGuards
                      RecordWildCards
  other-extensions:   CPP

  ghc-options: -Wall -fwarn-tabs

  if flag(network-uri)
    build-depends: network-uri >= 2.6, network >= 2.6
  else
    build-depends: network-uri < 2.6, network < 2.6

executable hackage-build
  if ! flag(build-hackage-build)
    buildable: False
  main-is: BuildClient.hs
  other-modules:
    Distribution.Client
    Distribution.Client.Index
    Distribution.Server.Users.Types
    Distribution.Server.Util.Merge
  build-depends:
    base,
    containers, array, vector, bytestring, text, pretty,
    filepath, directory, process >= 1.0,
    time,
    time-locale-compat >= 0.1.0.1,
    tar,      zlib,
    network,  HTTP,
    Cabal,
    safecopy, cereal, binary, mtl,
    aeson >= 0.6.1.0,
    random,
    unix,
    byteable,
    cryptohash,
    -- Runtime dependency only:
    hscolour >= 1.8
  default-language: Haskell2010
  -- the -threaded option is necessary for correct handling
  -- of CTRL-C (not sure why :( )
  ghc-options: -Wall -fwarn-tabs -threaded

  if flag(network-uri)
    build-depends: network-uri >= 2.6, network >= 2.6
  else
    build-depends: network-uri < 2.6, network < 2.6

executable hackage-import
  if ! flag(build-hackage-import)
    buildable: False
  main-is: ImportClient.hs
  other-modules:
    Distribution.Client.DistroMap
    Distribution.Client.HtPasswdDb
    Distribution.Client.ParseApacheLogs
    Distribution.Client.Index
    Distribution.Client.TagsFile
    Distribution.Client.UserAddressesDb
  build-depends:
    base,
    containers, array, vector, bytestring, text, pretty,
    filepath, directory,
    time,     random,
    time-locale-compat >= 0.1.0.1,
    tar,      zlib,
    network,  HTTP >= 4000.2.11,
    Cabal,
    safecopy, cereal, binary, mtl,
    csv, async, attoparsec,
    aeson >= 0.6.1.0,
    unordered-containers
  default-language: Haskell2010
  ghc-options: -Wall -fwarn-tabs

  if flag(network-uri)
    build-depends: network-uri >= 2.6, network >= 2.6
  else
    build-depends: network-uri < 2.6, network < 2.6

Test-Suite HighLevelTest
    type:           exitcode-stdio-1.0
    main-is:        HighLevelTest.hs
    hs-source-dirs: tests
    default-language: Haskell2010
    ghc-options:    -threaded -Wall
    build-depends:  base,
                    bytestring,
                    base64-bytestring,
                    Cabal,
                    directory,
                    filepath,
                    HTTP,
                    network,
                    process,
                    tar,
                    unix,
                    zlib,
                    unordered-containers,
                    aeson,
                    text,
                    vector,
                    xml,
                    random

  if flag(network-uri)
    build-depends: network-uri >= 2.6, network >= 2.6
  else
    build-depends: network-uri < 2.6, network < 2.6

Test-Suite CreateUserTest
    if ! flag(test-create-user)
      buildable: False
    type:           exitcode-stdio-1.0
    main-is:        CreateUserTest.hs
    hs-source-dirs: tests
    default-language: Haskell2010
    ghc-options:    -threaded -Wall
    build-depends:  base,
                    bytestring,
                    base64-bytestring,
                    Cabal,
                    directory,
                    filepath,
                    HTTP,
                    network,
                    process,
                    tar,
                    unix,
                    zlib,
                    unordered-containers,
                    aeson,
                    text,
                    vector,
                    xml,
                    random

  if flag(network-uri)
    build-depends: network-uri >= 2.6, network >= 2.6
  else
    build-depends: network-uri < 2.6, network < 2.6

Test-Suite PackageTests
    type:           exitcode-stdio-1.0
    main-is:        PackageTestMain.hs
    hs-source-dirs: ., tests
    default-language: Haskell2010
    ghc-options:    -threaded -Wall -fno-warn-orphans
    build-depends:  base,
                    bytestring,
                    filepath,
                    mtl,
                    tar,
                    text,
                    time,
                    zlib,
                    Cabal,
                    test-framework,
                    test-framework-hunit,
                    HUnit<|MERGE_RESOLUTION|>--- conflicted
+++ resolved
@@ -307,15 +307,7 @@
     cheapskate >= 0.1,
     blaze-html >= 0.7,
     xmlgen     >= 0.6,
-<<<<<<< HEAD
-    -- TODO: hackage-security relies on network-uri. Not sure what the
-    -- reason behind the 'network-uri' build time flag is, but if it's
-    -- crucial that we may not rely on it, then we also need to make this
-    -- possibly in hackage-security, or else make security optional
-    hackage-security < 0.5,
-=======
     hackage-security >= 0.5,
->>>>>>> 9886ce58
     ed25519,
     byteable,
     cryptohash,
