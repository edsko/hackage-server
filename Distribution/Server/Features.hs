-- | This module ties together all the hackage features that we will use.
--
-- To add a feature:
--
-- * Import its initialization function
-- * Call its initialization function with all of its required arguments
-- * Add it to the allFeatures list
--
{-# LANGUAGE CPP #-}
module Distribution.Server.Features where

import Distribution.Server.Framework.Feature
import Distribution.Server.Framework.ServerEnv (ServerEnv(..))
import Distribution.Server.Framework.Logging

import Distribution.Server.Features.StaticFiles (initStaticFilesFeature)
import Distribution.Server.Features.Users    (initUserFeature, UserFeature)
import Distribution.Server.Features.Core     (initCoreFeature, coreResource, queryGetPackageIndex)
import Distribution.Server.Features.Upload   (initUploadFeature)
import Distribution.Server.Features.Mirror   (initMirrorFeature)

#ifndef MINIMAL
import Distribution.Server.Features.TarIndexCache       (initTarIndexCacheFeature)
import Distribution.Server.Features.Html                (initHtmlFeature)
import Distribution.Server.Features.PackageCandidates   (initPackageCandidatesFeature, candidatesCoreResource, queryGetCandidateIndex)
import Distribution.Server.Features.RecentPackages      (initRecentPackagesFeature)
import Distribution.Server.Features.Distro              (initDistroFeature)
import Distribution.Server.Features.PackageContents     (initPackageContentsFeature)
import Distribution.Server.Features.Documentation       (initDocumentationFeature)
import Distribution.Server.Features.BuildReports        (initBuildReportsFeature)
import Distribution.Server.Features.LegacyRedirects     (legacyRedirectsFeature)
import Distribution.Server.Features.PreferredVersions   (initVersionsFeature)
-- [reverse index disabled] import Distribution.Server.Features.ReverseDependencies (initReverseFeature)
import Distribution.Server.Features.DownloadCount       (initDownloadFeature)
import Distribution.Server.Features.Tags                (initTagsFeature)
import Distribution.Server.Features.Search              (initSearchFeature)
import Distribution.Server.Features.PackageList         (initListFeature)
import Distribution.Server.Features.HaskellPlatform     (initPlatformFeature)
import Distribution.Server.Features.UserDetails         (initUserDetailsFeature)
import Distribution.Server.Features.UserSignup          (initUserSignupFeature)
import Distribution.Server.Features.LegacyPasswds       (initLegacyPasswdsFeature)
import Distribution.Server.Features.EditCabalFiles      (initEditCabalFilesFeature)
import Distribution.Server.Features.AdminFrontend       (initAdminFrontendFeature)
import Distribution.Server.Features.AdminLog            (initAdminLogFeature)
import Distribution.Server.Features.HoogleData          (initHoogleDataFeature)
<<<<<<< HEAD
import Distribution.Server.Features.Sitemap             (initSitemapFeature)
=======
import Distribution.Server.Features.Votes               (initVotesFeature)
>>>>>>> 58beb41d
#endif
import Distribution.Server.Features.ServerIntrospect (serverIntrospectFeature)

#ifdef DEBUG
import Distribution.Server.Features.Crash
#endif

import Control.Applicative ((<$>))
import Distribution.Server.Packages.PackageIndex (allPackages)
import Distribution.Package (packageId)

-- TODO:
-- * PackageServe: serving from tarballs (most of the work is setting it up on import)
-- * Snippet: code samples, pastebin for 'getting started' code
-- * LibraryRank: http://hackage.haskell.org/trac/hackage/ticket/183
-- * HaskellPlatform: mark off packages in the haskell platform.
-- * Anonymous build reports should work, as well as candidate build reports
-- * alter Users to be more in line with the current way registering is handled,
--     with email addresses available to maintainers, etc.
-- * UserNotify: email users and let them email each other
-- * Backup: would need a [HackageFeature] to backup, though a HackageFeature itself.
--     best approach is probably to write backup tarball to disk and transfer
--     it away through non-HTTP means (somewhat more secure)

-- | Initialize all features and run post-initialization hooks.
initHackageFeatures :: ServerEnv -> IO ([HackageFeature], UserFeature)
initHackageFeatures env@ServerEnv{serverVerbosity = verbosity} = do

    -- We have a three phase initialisation procedure...
    -- 1. in phase 1 all features can start independently (could be parallel)
    --    they load the data they need, but before having access to the other
    --    features they depend on
    -- 2. in phase 2 they have access to the other features they depend on
    --    this is serialised according to the dependencies of the features
    -- 3. in phase 3 we run all post-init actions. This could also be parallel.

    loginfo verbosity "Initialising features, part 1"

    mkStaticFilesFeature <- logStartup "static files" $
                            initStaticFilesFeature env
    mkUserFeature        <- logStartup "user" $
                            initUserFeature env
    mkCoreFeature        <- logStartup "core" $
                            initCoreFeature env
    mkMirrorFeature      <- logStartup "mirror" $
                            initMirrorFeature env
    mkUploadFeature      <- logStartup "upload" $
                            initUploadFeature env
#ifndef MINIMAL
    mkTarIndexCacheFeature   <- logStartup "tar index" $
                                initTarIndexCacheFeature env
    mkPackageContentsFeature <- logStartup "package contents" $
                                initPackageContentsFeature env
    mkRecentPackagesFeature  <- logStartup "recent packages" $
                                initRecentPackagesFeature env
    mkUserDetailsFeature   <- logStartup "user details" $
                              initUserDetailsFeature env
    mkUserSignupFeature    <- logStartup "user signup" $
                              initUserSignupFeature env
    mkLegacyPasswdsFeature <- logStartup "legacy passwords" $
                              initLegacyPasswdsFeature env
    mkDistroFeature        <- logStartup "distro" $
                              initDistroFeature env
    mkPackageCandidatesFeature       <- logStartup "package candidates" $
                                        initPackageCandidatesFeature env
    mkBuildReportsCoreFeature        <- logStartup "reports (core)" $
                                        initBuildReportsFeature "reports-core" env
    mkBuildReportsCandidatesFeature  <- logStartup "reports (candidates)" $
                                        initBuildReportsFeature "reports-candidates" env
    mkDocumentationCoreFeature       <- logStartup "documentation (core)" $
                                        initDocumentationFeature "documentation-core" env
    mkDocumentationCandidatesFeature <- logStartup "documentation (candidates)" $
                                        initDocumentationFeature "documentation-candidates" env
    mkDownloadFeature       <- logStartup "download counts" $
                               initDownloadFeature env
    mkTagsFeature           <- logStartup "tags" $
                               initTagsFeature env
    mkVersionsFeature       <- logStartup "versions" $
                               initVersionsFeature env
    -- mkReverseFeature     <- logStartup "reverse deps" $
    --                         initReverseFeature env
    mkListFeature           <- logStartup "list" $
                               initListFeature env
    mkSearchFeature         <- logStartup "search" $
                               initSearchFeature env
    mkPlatformFeature       <- logStartup "platform" $
                               initPlatformFeature env
    mkHtmlFeature           <- logStartup "html" $
                               initHtmlFeature env
    mkEditCabalFilesFeature <- logStartup "edit cabal files" $
                               initEditCabalFilesFeature env
    mkAdminFrontendFeature  <- logStartup "admn frontend" $
                               initAdminFrontendFeature env
    mkHoogleDataFeature     <- logStartup "hoogle" $
                               initHoogleDataFeature env
    mkVotesFeature          <- logStartup "votes" $
                               initVotesFeature env
    mkAdminLogFeature       <- logStartup "admin log" $
                               initAdminLogFeature env
    mkSitemapFeature        <- logStartup "sitemap" $
                               initSitemapFeature env
#endif

    loginfo verbosity "Initialising features, part 2"

    -- Arguments denote feature dependencies.
    -- What follows is a topological sort along those lines
    staticFilesFeature <- mkStaticFilesFeature

    usersFeature    <- mkUserFeature

    coreFeature     <- mkCoreFeature
                         usersFeature

    mirrorFeature   <- mkMirrorFeature
                         coreFeature
                         usersFeature

    uploadFeature   <- mkUploadFeature
                         usersFeature
                         coreFeature

#ifndef MINIMAL
    tarIndexCacheFeature <- mkTarIndexCacheFeature
                              usersFeature

    packageContentsFeature <- mkPackageContentsFeature
                                coreFeature
                                tarIndexCacheFeature
                                usersFeature

    packagesFeature <- mkRecentPackagesFeature
                         usersFeature
                         coreFeature

    userDetailsFeature <- mkUserDetailsFeature
                            usersFeature
                            coreFeature

    userSignupFeature <- mkUserSignupFeature
                           usersFeature
                           userDetailsFeature
                           uploadFeature

    legacyPasswdsFeature <- mkLegacyPasswdsFeature
                              usersFeature

    distroFeature   <- mkDistroFeature
                         usersFeature
                         coreFeature

    candidatesFeature <- mkPackageCandidatesFeature
                           usersFeature
                           coreFeature
                           uploadFeature
                           tarIndexCacheFeature

    reportsCoreFeature <- mkBuildReportsCoreFeature
                         usersFeature
                         uploadFeature
                         (coreResource coreFeature)

    reportsCandidatesFeature <- mkBuildReportsCandidatesFeature
                         usersFeature
                         uploadFeature
                         (candidatesCoreResource candidatesFeature)

    documentationCoreFeature <- mkDocumentationCoreFeature
                         (coreResource coreFeature)
                         (map packageId . allPackages <$> queryGetPackageIndex coreFeature)
                         uploadFeature
                         tarIndexCacheFeature

    documentationCandidatesFeature <- mkDocumentationCandidatesFeature
                         (candidatesCoreResource candidatesFeature)
                         (map packageId . allPackages <$> queryGetCandidateIndex candidatesFeature)
                         uploadFeature
                         tarIndexCacheFeature

    downloadFeature <- mkDownloadFeature
                         coreFeature
                         usersFeature

    votesFeature    <- mkVotesFeature
                           coreFeature
                           usersFeature

    tagsFeature     <- mkTagsFeature
                         coreFeature
                         uploadFeature

    versionsFeature <- mkVersionsFeature
                         coreFeature
                         uploadFeature
                         tagsFeature

    {- [reverse index disabled]
    reverseFeature  <- mkReverseFeature
                         coreFeature
                         versionsFeature
                         -}

    listFeature     <- mkListFeature
                         coreFeature
                         -- [reverse index disabled] reverseFeature
                         downloadFeature
                         tagsFeature
                         versionsFeature

    searchFeature   <- mkSearchFeature
                         coreFeature
                         listFeature

    platformFeature <- mkPlatformFeature

    htmlFeature     <- mkHtmlFeature
                         usersFeature
                         coreFeature
                         packageContentsFeature
                         uploadFeature
                         candidatesFeature
                         versionsFeature
                         -- [reverse index disabled] reverseFeature
                         tagsFeature
                         downloadFeature
                         votesFeature
                         listFeature
                         searchFeature
                         mirrorFeature
                         distroFeature
                         documentationCoreFeature
                         documentationCandidatesFeature
                         tarIndexCacheFeature
                         reportsCoreFeature
                         userDetailsFeature

    editCabalFeature <- mkEditCabalFilesFeature
                          usersFeature
                          coreFeature
                          uploadFeature

    adminFrontendFeature <- mkAdminFrontendFeature
                              usersFeature
                              userDetailsFeature
                              userSignupFeature
                              legacyPasswdsFeature

    hoogleDataFeature <- mkHoogleDataFeature
                           coreFeature
                           documentationCoreFeature
                           tarIndexCacheFeature

    adminLogFeature <- mkAdminLogFeature
                         usersFeature

    siteMapFeature <- mkSitemapFeature
                        coreFeature
                        documentationCoreFeature
                        tagsFeature

#endif

    -- The order of initialization above should be the same as
    -- the order of this list.
    let allFeatures :: [HackageFeature]
        allFeatures =
         [ getFeatureInterface usersFeature
         , getFeatureInterface coreFeature
         , getFeatureInterface mirrorFeature
         , getFeatureInterface uploadFeature
#ifndef MINIMAL
         , getFeatureInterface tarIndexCacheFeature
         , getFeatureInterface packageContentsFeature
         , getFeatureInterface packagesFeature
         , getFeatureInterface userDetailsFeature
         , getFeatureInterface userSignupFeature
         , getFeatureInterface legacyPasswdsFeature
         , getFeatureInterface distroFeature
         , getFeatureInterface candidatesFeature
         , getFeatureInterface reportsCoreFeature
         , getFeatureInterface reportsCandidatesFeature
         , getFeatureInterface documentationCoreFeature
         , getFeatureInterface documentationCandidatesFeature
         , getFeatureInterface downloadFeature
         , getFeatureInterface tagsFeature
         , getFeatureInterface versionsFeature
         -- [reverse index disabled] , getFeatureInterface reverseFeature
         , getFeatureInterface searchFeature
         , getFeatureInterface listFeature
         , getFeatureInterface platformFeature
         , getFeatureInterface htmlFeature
         , legacyRedirectsFeature uploadFeature
         , editCabalFeature
         , adminFrontendFeature
         , getFeatureInterface hoogleDataFeature
         , getFeatureInterface votesFeature
         , getFeatureInterface adminLogFeature
         , getFeatureInterface siteMapFeature
#endif
         , staticFilesFeature
         , serverIntrospectFeature allFeatures
#ifdef DEBUG
         , serverCrashFeature
#endif
         ]

    -- Run all post init hooks, now that everyone's gotten a chance to register
    -- for them. This solution is iffy for initial feature hooks that rely on
    -- other features It also happens even in the backup/restore modes.
    sequence_
      [ logStartup ("post-init for " ++ name) $
        featurePostInit feature
      | feature@HackageFeature { featureName = name } <- allFeatures ]
    loginfo verbosity "Initialising features done"

    return (allFeatures, usersFeature)

  where
    logStartup feature action = do
      loginfo verbosity ("Initialising " ++ feature ++ " feature")
      logTiming verbosity ("Initialising " ++ feature ++ " feature done") action

-- | Checkpoint a feature's persistent state to disk.
featureCheckpoint :: HackageFeature -> IO ()
featureCheckpoint = mapM_ abstractStateCheckpoint . featureState

-- | Checkpoint all features' persistent state.
checkpointAllFeatures :: [HackageFeature] -> IO ()
checkpointAllFeatures = mapM_ featureCheckpoint

-- | Cleanly shut down a feature's state components.
featureShutdown :: HackageFeature -> IO ()
featureShutdown = mapM_ abstractStateClose . featureState

-- | Cleanly shut down all features' state components.
shutdownAllFeatures :: [HackageFeature] -> IO ()
shutdownAllFeatures   = mapM_ featureShutdown . reverse
<|MERGE_RESOLUTION|>--- conflicted
+++ resolved
@@ -43,11 +43,8 @@
 import Distribution.Server.Features.AdminFrontend       (initAdminFrontendFeature)
 import Distribution.Server.Features.AdminLog            (initAdminLogFeature)
 import Distribution.Server.Features.HoogleData          (initHoogleDataFeature)
-<<<<<<< HEAD
 import Distribution.Server.Features.Sitemap             (initSitemapFeature)
-=======
 import Distribution.Server.Features.Votes               (initVotesFeature)
->>>>>>> 58beb41d
 #endif
 import Distribution.Server.Features.ServerIntrospect (serverIntrospectFeature)
 
