--- conflicted
+++ resolved
@@ -13,16 +13,12 @@
     mime,
     consumeRequestBody,
 
-<<<<<<< HEAD
-    uriEscape,
-    showContentType
-=======
     ETag(..),
     formatETag,
     useETag,
 
-    uriEscape
->>>>>>> c2e72fe6
+    uriEscape,
+    showContentType
   ) where
 
 import Happstack.Server
@@ -32,6 +28,7 @@
 import qualified Data.ByteString.Lazy as BS
 import qualified Data.ByteString.Char8 as BS8
 import qualified Network.URI as URI
+
 
 -- |Passes a list of remaining path segments in the URL. Does not
 -- include the query string. This call only fails if the passed in
@@ -71,24 +68,6 @@
       Just (Body b) -> return b
 
 
-<<<<<<< HEAD
--- The following functions are in happstack-server, but not exported. So we
--- copy them here.
-
--- | Produce the standard string representation of a content-type,
---   e.g. \"text\/html; charset=ISO-8859-1\".
-showContentType :: ContentType -> String
-showContentType (ContentType x y ps) = x ++ "/" ++ y ++ showParameters ps
-
--- | Helper for 'showContentType'.
-showParameters :: [(String,String)] -> String
-showParameters = concatMap f
-    where f (n,v) = "; " ++ n ++ "=\"" ++ concatMap esc v ++ "\""
-          esc '\\' = "\\\\"
-          esc '"'  = "\\\""
-          esc c | c `elem` ['\\','"'] = '\\':[c]
-                | otherwise = [c]
-=======
 newtype ETag = ETag String
   deriving (Eq, Ord, Show)
 
@@ -109,4 +88,21 @@
     where checkETag actualtag =
             when ((formatETag expectedtag) == actualtag) $
                 finishWith (noContentLength . result 304 $ "")
->>>>>>> c2e72fe6
+
+
+-- The following functions are in happstack-server, but not exported. So we
+-- copy them here.
+
+-- | Produce the standard string representation of a content-type,
+--   e.g. \"text\/html; charset=ISO-8859-1\".
+showContentType :: ContentType -> String
+showContentType (ContentType x y ps) = x ++ "/" ++ y ++ showParameters ps
+
+-- | Helper for 'showContentType'.
+showParameters :: [(String,String)] -> String
+showParameters = concatMap f
+    where f (n,v) = "; " ++ n ++ "=\"" ++ concatMap esc v ++ "\""
+          esc '\\' = "\\\\"
+          esc '"'  = "\\\""
+          esc c | c `elem` ['\\','"'] = '\\':[c]
+                | otherwise = [c]